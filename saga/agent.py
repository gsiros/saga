<<<<<<< HEAD
""""

Agent class for the SAGA system.

"""
import fnmatch
=======
>>>>>>> 400c8ffd
import threading
import time
import json
import os
import bson.json_util
import socket
import ssl
import base64
import requests
from datetime import datetime, timedelta, timezone
import traceback
import saga.config
from pathlib import Path
import random
from saga.common.logger import Logger as logger
from saga.common.overhead import Monitor
from saga.common.contact_policy import check_rulebook, match
from saga.ca.CA import get_SAGA_CA

DEBUG = False
MAX_BUFFER_SIZE = 8*1024
MAX_QUERIES = 100

import saga.common.crypto as sc


def get_agent_material(dir_path: Path):
    # Check if dir exists:
    if not os.path.exists(dir_path):
        os.mkdir(dir_path)

    # Open agent.json
    if dir_path[-1] != '/':
        dir_path += "/"

    material = None
    with open(dir_path+"agent.json", "r") as f:
        material = json.load(f)
    
    return material


class DummyAgent:
    """
    Dummy agent for networkig testing purposes. Simulates a dumb agent that thinks and returns a ranom response.
    """
    vocab = [
        "Hi",
        "Hello",
        "Yeah this makes sense.",
        "I think I understand.",
        "I love apples",
        "I don't know.",
        "I'm not sure.",
        "I'm sorry, I don't understand.",
        "I'm sorry, I can't do that.",
        "Do you think that we have purpose?",
        "What is the meaning of life?",
        "Do you think we are alone in the universe?",
        "I think we are alone in the universe.",
        "I think we are not alone in the universe.",
        'Faxxx',
        "<TASK_FINISHED>",
        "<TASK_FINISHED>",
        "<TASK_FINISHED>",
        "<TASK_FINISHED>"
    ]

    def __init__(self):
        self.task_finished_token = "<TASK_FINISHED>"

    def run(self, query, initiating_agent=None, agent_instance=None):
        time.sleep(1)
        if query == self.task_finished_token:
            return self.task_finished_token
        return None, random.choice(DummyAgent.vocab)


class Agent:
    def __init__(self, workdir, material, local_agent = None):

        self.workdir = workdir
        if self.workdir[-1] != '/':
            self.workdir += '/'

        # library-agnostic agent object
        self.local_agent = local_agent
        if local_agent is None:
            logger.warn("No local agent provided. Using dummy agent.")
            self.local_agent = DummyAgent()

        self.task_finished_token = self.local_agent.task_finished_token

        self.aid = material.get("aid")
        self.device = material.get("device")
        self.IP = material.get("IP")
        self.port = material.get("port")

        # TLS signing keys for the Agent:
        self.sk_a = sc.bytesToPrivateEd25519Key(
            base64.b64decode(material.get("secret_signing_key"))
        )

        # Load the agent's certificates
        self.cert = sc.bytesToX509Certificate(
            base64.b64decode(material.get("agent_cert"))
        )

        self.pk_a = self.cert.public_key()

        # Save the key and certificate:
        sc.save_ed25519_keys(self.workdir+"agent", self.sk_a, self.pk_a)
        sc.save_x509_certificate(self.workdir+"agent", self.cert)

        # Agent Access Control Key Pair:
        self.pac = sc.bytesToPublicX25519Key(
            base64.b64decode(material.get("pac"))
        )
        self.sac = sc.bytesToPrivateX25519Key(
            base64.b64decode(material.get("sac"))
        )
        

        # One-Time Keys:
        self.sotks = [sc.bytesToPrivateX25519Key(
            base64.b64decode(sotk)
        ) for sotk in material.get("sotks")]
        self.otks = [sc.bytesToPublicX25519Key(
            base64.b64decode(otk)
        ) for otk in material.get("otks")]

        # Join the One-time keys:
        self.otks_lock = threading.Lock()
        self.otks_dict = {}
        for i in range(len(self.otks)):
            self.otks_dict[self.otks[i].public_bytes(
                encoding=sc.serialization.Encoding.Raw,
                format=sc.serialization.PublicFormat.Raw
            )] = self.sotks[i] 

        # Agent Contact Policy Rulebook:
        self.contact_rulebook = material.get("contact_rulebook", [])
        if not check_rulebook(self.contact_rulebook):
            logger.error("Contact rulebook is not valid. Exiting...")
            raise Exception("Contact rulebook is not valid. Exiting...")

        # Init token storing dicts:
        self.active_tokens = {} # Active tokens that were given to initiating agents from the agent.
        self.active_tokens_lock = threading.Lock()
        self.aid_to_token = {} # dict that maps the aid of a receiving agent to the token that was given from them.
        self.received_tokens = {} # Tokens that were received from the receiving agents.
        self.received_tokens_lock = threading.Lock()

        # Previously contacted agents:
        self.previously_contacted_agents = {}

        # Provider Identity
        # Setup the SAGA CA:
        self.CA = get_SAGA_CA()
        # Download provider certificate
        provider_cert = self.get_provider_cert()
        # Verify the provider certificate:
        self.CA.verify(provider_cert) # if the verification fails an exception will be raised.
        self.PK_Prov = provider_cert.public_key()

        # Get the stamp issued by the provider (allegedly):
        agent_sig_bytes = material.get("agent_sig")
        self.stamp = material.get("stamp")
        self.card = {
            "aid": self.aid,
            "device": self.device,
            "IP": self.IP,
            "port": self.port,
            "agent_cert": base64.b64decode(material.get("agent_cert")),
            "pac":  base64.b64decode(material.get("pac")),
            "agent_sig": base64.b64decode(agent_sig_bytes),
        }
        # Verify the stamp:
        try:
            self.PK_Prov.verify(
                base64.b64decode(self.stamp),
                str(self.card).encode("utf-8")
            )
        except:
            logger.error("ERROR: PROVIDER STAMP VERIFICATION FAILED. UNSAFE CONNECTION.")
            raise Exception("ERROR: PROVIDER STAMP VERIFICATION FAILED. UNSAFE CONNECTION.")
        
        # Serialize the card:
        self.card['agent_cert'] = base64.b64encode(
            self.card['agent_cert']
        ).decode("utf-8")
        self.card['pac'] = base64.b64encode(
            self.card['pac']
        ).decode("utf-8")
        self.card['agent_sig'] = base64.b64encode(
            self.card['agent_sig']
        ).decode("utf-8")

        self.crt_u = sc.bytesToX509Certificate(
            base64.b64decode(material.get("crt_u"))
        )
        # Verify usr certificate:
        self.CA.verify(self.crt_u)

        self.monitor = Monitor()

    def serialize(self, obj):
        """
        Serializes the object to a JSON string.
        """
        if isinstance(obj, bytes):
            return base64.b64encode(obj).decode('utf-8')
        elif isinstance(obj, list):
            return [self.serialize(item) for item in obj]
        elif isinstance(obj, dict):
            return {key: self.serialize(value) for key, value in obj.items()}
        else:
            return obj

    def deserialize(self, obj):
        """
        Deserializes the object from a JSON string.
        """
        if isinstance(obj, str):
            try:
                return base64.b64decode(obj)
            except:
                return obj
        elif isinstance(obj, list):
            return [self.deserialize(item) for item in obj]
        elif isinstance(obj, dict):
            return {key: self.deserialize(value) for key, value in obj.items()}
        else:
            return obj

    def get_provider_cert(self):
        """
        This is a 'smarter' way to get the provider's certificate. This function uses the requests library
        to get the certificate of the server.
        """
        provider_url = saga.config.PROVIDER_URL
        response = requests.get(provider_url+"/certificate", verify=saga.config.CA_CERT_PATH, cert=(
            self.workdir+"agent.crt", self.workdir+"agent.key"
        ))
        cert_bytes = base64.b64decode(response.json().get('certificate'))
        cert = sc.bytesToX509Certificate(cert_bytes)
        
        return cert

    def lookup(self, t_aid):
        response = requests.post(f"{saga.config.PROVIDER_URL}/lookup", json={'t_aid': t_aid}, verify=saga.config.CA_CERT_PATH, cert=(
            self.workdir+"agent.crt", self.workdir+"agent.key"
        )) 
        if response.status_code == 200:
            data = response.json()
            # Convert extended-json dict to python dict:
            data = bson.json_util.loads(json.dumps(data))
            return data
        elif response.status_code == 403:
            logger.log("ACCESS", f"Access denied to {t_aid}.")
            print(response.json())
            return None        
        
    def access(self, t_aid):
        response = requests.post(f"{saga.config.PROVIDER_URL}/access", json={'i_aid':self.aid, 't_aid': t_aid}, verify=saga.config.CA_CERT_PATH, cert=(
            self.workdir+"agent.crt", self.workdir+"agent.key"
        )) 
        if response.status_code == 200:
            data = response.json()
            # Convert extended-json dict to python dict:
            data = bson.json_util.loads(json.dumps(data))
            return data
        elif response.status_code == 403:
            logger.log("ACCESS", f"Access denied to {t_aid}.")
            print(response.json())
            return None

    def generate_token(self, recipient_pac, sdhk) -> bytes:
        """
        Encode a token based on the shared diffie-hellman key.
        """

        # Generate a random nonce
        nonce = os.urandom(12)

        # Issue and expiration timestamps
        issue_timestamp = datetime.now(tz=timezone.utc)
        expiration_timestamp = issue_timestamp + timedelta(hours=1)

        # Communication quota
        communication_quota = saga.config.Q_MAX  # Example quota

        # Token dictionary
        token_dict = {
            "nonce": nonce,
            "issue_timestamp": issue_timestamp,
            "expiration_timestamp": expiration_timestamp,
            "communication_quota": communication_quota,
            "recipient_pac": recipient_pac
        }

        # Encrypt the token using the shared DH key (SDHK)
        encrypted_token = sc.encrypt_token(token_dict, sdhk)
        
        return encrypted_token

    def token_is_valid(self, token: str, recipient_pac) -> bool:
        """
        Checks if a token that was presented by an initiating agent is valid.
        - If it was not generated by self, it is invalid.
        - If it is expired, it is invalid.
        - If the communication quota is reached, it is invalid.
        """
        with self.active_tokens_lock:
            if token not in self.active_tokens.keys():
                logger.error("Token provided by initiating not found in given tokens.")
                return False
            # Check if the token is still valid:
            token_dict = self.active_tokens[token]
        
            # Check the expiration date
            expiration_date = token_dict.get("expiration_timestamp")
            expiration_timestamp = datetime.fromisoformat(expiration_date)        
            if datetime.now(tz=timezone.utc) > expiration_timestamp:
                logger.error("Token expired.")
                return False
            
            # Check the communication quota:
            remaining_quota = token_dict.get("communication_quota")
            if remaining_quota == 0:
                logger.error("Token's max quota has been exceeded.")
                return False

            # Check if the recipient access control key is the same as the one that was used to initiate the convo.
            token_recipient_pac = token_dict.get("recipient_pac")
            recipient_pac_to_bytes = base64.b64encode(
                recipient_pac.public_bytes(
                    encoding=sc.serialization.Encoding.Raw,
                    format=sc.serialization.PublicFormat.Raw
                )
            ).decode('utf-8')

            if token_recipient_pac != recipient_pac_to_bytes:
                logger.error("Token's recipient PAC does not match the one that the token was originally issued to.")
                return False

            return True

    def received_token_is_valid(self, token: str) -> bool:
        """
        Makes sure that the token that was received from the receiving agent is valid.
        - If it is expired, it is invalid.
        - If the communication quota is reached, it is invalid.
        """
        with self.received_tokens_lock:
            if token not in self.received_tokens.keys():
                logger.log("ACCESS", "Token provided by receiving agent not found in given tokens.")
                return False
            
            # Check if the token is still valid:
            token_dict = self.received_tokens[token]
            
            # Check the expiration date
            expiration_date = token_dict.get("expiration_timestamp")
            expiration_timestamp = datetime.fromisoformat(expiration_date)        
            if datetime.now(tz=timezone.utc) > expiration_timestamp:
                logger.log("ACCESS", "Token expired.")
                return False
            
            # Check the communication quota:
            remaining_quota = token_dict.get("communication_quota")
            if remaining_quota == 0:
                logger.log("ACCESS", "Token's max quota has been exceeded.")
                return False

            return True

    def store_received_token(self, r_aid, token_str, token_dict):
        """
        Stores the token that was received from the receiving agent.
        """
        with self.received_tokens_lock:
            self.received_tokens[token_str] = token_dict
            self.aid_to_token[r_aid] = token_str

    def retrieve_valid_token(self, r_aid):
        """
        Retrieves a valid token for the receiving agent.
        """
        with self.received_tokens_lock: # THIS CREATES A DEADLOCK
            token = self.aid_to_token.get(r_aid, None)
        if token is None:
            return None
        if not self.received_token_is_valid(token):
            with self.received_tokens_lock:
                # remove the token from the received tokens:
                del self.received_tokens[token]
                # remove the token from the aid_to_token dict:
                del self.aid_to_token[r_aid]
            return None
        return token

    def initiate_conversation(self, conn, token: str, r_aid: str, init_msg: str) -> bool:
        """
        Returns true if the conversation ended from the initiating side.
        """
        agent_instance = None

        text = init_msg
        i = 0
        while True:
            # Prepare message: 
            msg = {
                "msg": text,
                "token": token
            }
            # Check if the received token that you are using is valid:
            if not self.received_token_is_valid(msg["token"]):
                logger.error("Token is invalid. Ending conversation...")
                self.monitor.stop("agent:communication_conv_init")
                return True

            # Send message:
            self.monitor.stop("agent:communication_conv_init")
            conn.sendall(json.dumps(msg).encode('utf-8'))
            self.monitor.start("agent:communication_conv_init")
            logger.log("AGENT", f"Sent: \'{msg['msg']}\'")

            # Reduce the remaining quota for the token:
            with self.received_tokens_lock:
                self.received_tokens[token]["communication_quota"] = max(0, self.received_tokens[token]["communication_quota"] - 1)
                logger.log('ACCESS', f'Remaining token quota: {self.received_tokens[token]["communication_quota"]}')

            if msg['msg'] == self.task_finished_token:
                logger.log("AGENT", "Task deemed complete from initiating side.")
                # Invalidate the token:
                with self.received_tokens_lock:
                    # remove the token from the received tokens:
                    del self.received_tokens[token]
                    # remove the token from the aid_to_token dict:
                    del self.aid_to_token[r_aid]
                    logger.log("ACCESS", "Token invalidated from the initiating side.")
                self.monitor.stop("agent:communication_conv_init")
                return True
            # Receive response:
            self.monitor.stop("agent:communication_conv_init")
            response = conn.recv(MAX_BUFFER_SIZE)
            self.monitor.start("agent:communication_conv_init")
            if not response:
                logger.warn("Received b'' indicating that the connection might have been closed from the other side. Returning...")
                self.monitor.stop("agent:communication_conv_init")
                return False
            response = json.loads(response.decode('utf-8'))

            # Process response:
            received_message = str(response.get("msg", self.local_agent.task_finished_token))
            logger.log("AGENT", f"Received: \'{received_message}\'")
            if received_message == self.task_finished_token:
                logger.log("AGENT", "Task deemed complete from receiving side.")
                # Invalidate the token:
                with self.received_tokens_lock:
                    # remove the token from the received tokens:
                    del self.received_tokens[token]
                    # remove the token from the aid_to_token dict:
                    del self.aid_to_token[r_aid]
                    logger.log("ACCESS", "Token invalidated from the receiving side.")
                self.monitor.stop("agent:communication_conv_init")
                return False
            
            # Process message:
            if i > MAX_QUERIES:
                logger.warn("Maximum allowed number of queries in the conversation is reached. Ending conversation...")
                self.monitor.stop("agent:communication_conv_init")
                return True
            self.monitor.stop("agent:communication_conv_init")
            agent_instance, text = self.local_agent.run(received_message, initiating_agent=True, agent_instance=agent_instance)
            self.monitor.start("agent:communication_conv_init")
            i += 1 # increment queries counter

    def receive_conversation(self, conn, token: str, recipient_pac) -> bool:
        """
        Returns true if the conversation ended from the receiving side.
        """
        agent_instance = None
        i = 0
        while True: 
            
            # Receive message from the initiating side:
            self.monitor.stop("agent:communication_conv_recv")
            message = conn.recv(MAX_BUFFER_SIZE)
            self.monitor.start("agent:communication_conv_recv")
            if not message:
                logger.warn("Received b'' indicating that the connection might have been closed from the other side. Returning...")
                self.monitor.stop("agent:communication_conv_recv")
                return False
            
            # If the message is not empty, process it:
            message_dict = json.loads(message.decode('utf-8'))

            # Extract token from the message:
            token = message_dict.get("token", None)
            
            # Check if the token of the message is valid
            if not self.token_is_valid(token, recipient_pac):
                logger.error("Token is invalid. Ending conversation...")
                self.monitor.stop("agent:communication_conv_recv")
                return True
            
            # Reduce the remaining quota for the token:
            with self.active_tokens_lock:
                self.active_tokens[token]["communication_quota"] = max(0, self.active_tokens[token]["communication_quota"] - 1)
                logger.log('ACCESS', f'Remaining token quota: {self.active_tokens[token]["communication_quota"]}')
            
            # Process message:
            received_message = str(message_dict.get("msg", self.local_agent.task_finished_token))
            logger.log("AGENT", f"Received: \'{received_message}\'")

            if received_message == self.task_finished_token:
                logger.log("AGENT", "Task deemed complete from initiating side.")
                # Invalidate the token:
                with self.active_tokens_lock:
                    # remove the token from the active tokens:
                    del self.active_tokens[token]
                    logger.log("ACCESS", "Token invalidated from the initiating side.")
                self.monitor.stop("agent:communication_conv_recv")
                return False

            # Check if too many queries have been sent to your llm resources:
            if i > MAX_QUERIES:
                logger.warn("Maximum allowed number of queries in the conversation is reached. Ending conversation...")
                self.monitor.stop("agent:communication_conv_recv")
                return True

            # Get agent response:
            self.monitor.stop("agent:communication_conv_recv")
            agent_instance, response = self.local_agent.run(query=received_message, initiating_agent=False, agent_instance=agent_instance)
            self.monitor.start("agent:communication_conv_recv")
            i+=1 # increase query counter
            
            # Prepare response:
            response_dict = {
                "msg": response,
                "token": token
            }
            # Send response:
            self.monitor.stop("agent:communication_conv_recv")
            conn.sendall(json.dumps(response_dict).encode('utf-8'))
            self.monitor.start("agent:communication_conv_recv")
            logger.log("AGENT", f"Sent: \'{response_dict['msg']}\'")

            if response_dict['msg'] == self.task_finished_token:
                logger.log("AGENT", "Task deemed complete from receiving side.")
                # Invalidate the token:
                with self.active_tokens_lock:
                    # remove the token from the active tokens:
                    del self.active_tokens[token]
                    logger.log("ACCESS", "Token invalidated from the receiving side.")
                self.monitor.stop("agent:communication_conv_recv")
                return True

    def connect(self, r_aid, message: str):

        # Start measuring algo overhead:
        self.monitor.start("agent:communication_proto_init")

        # Get everything you need to reach the receiving agent from the provider:

        # Check if you have a token:
        logger.log("ACCESS", f"Checking if a token exists for {r_aid}.")
        token = self.retrieve_valid_token(r_aid)
        if token is not None:
            # Fetch agent information from memory:
            logger.log("ACCESS", f"Found token for {r_aid}. Will use it.")
            r_agent_material = self.previously_contacted_agents.get(r_aid, None)
        else:
            # Fetch agent information from the provider:
            logger.log("ACCESS", f"No valid token found for {r_aid}.")
            logger.log("ACCESS", f"Requesting access to {r_aid} via the Provider.")
            self.monitor.stop("agent:communication_proto_init")
            r_agent_material = self.access(r_aid)
            self.monitor.start("agent:communication_proto_init")

        if r_agent_material is None:
            logger.log("ACCESS", f"Access to {r_aid} denied.")
            return

        # ========================================================================
        # Perform verification checks for integrity purposes before connecting to 
        # the receiving agent.
        # ========================================================================    

        # Verify user certificate:
        r_agent_user_cert_bytes = r_agent_material.get("crt_u", None)
        r_agent_user_cert = sc.bytesToX509Certificate(r_agent_user_cert_bytes)

        logger.log("CRYPTO", f"Verifying {r_aid}'s user certificate.")
        try:
            self.CA.verify(r_agent_user_cert)
        except:
            logger.error(f"ERROR: {r_aid} USER CERTIFICATE VERIFICATION FAILED. UNSAFE CONNECTION.")
            raise Exception(f"ERROR: {r_aid} USER CERTIFICATE VERIFICATION FAILED. UNSAFE CONNECTION.")

        # Retrieve user identity key: 
        pk_u = r_agent_user_cert.public_key()
    
        # Verify the agent's identity:
        r_aid = r_agent_material.get("aid", None)
        r_agent_cert_bytes = r_agent_material.get("agent_cert", None)
        r_agent_cert = sc.bytesToX509Certificate(
            r_agent_cert_bytes 
        )
        if r_agent_cert is None:
            logger.error("No valid certificate found.")
            raise Exception("No valid certificate found.")
        r_agent_pk = r_agent_cert.public_key()
        r_agent_pk_bytes = r_agent_pk.public_bytes(
            encoding=sc.serialization.Encoding.Raw,
            format=sc.serialization.PublicFormat.Raw
        )        

        # Verify the target agent's device information:
        r_device = r_agent_material.get("device")
        r_ip = r_agent_material.get("IP")
        r_port = r_agent_material.get("port")

        dev_network_info = {
            "aid": r_aid, 
            "device": r_device, 
            "IP": r_ip, 
            "port": r_port
        }

        r_agent_pac_bytes = r_agent_material.get("pac", None)

        crypto_info = {
            "pk_a": r_agent_pk_bytes,
            "pac": r_agent_pac_bytes,
            "pk_prov": self.PK_Prov.public_bytes(
                encoding=sc.serialization.Encoding.Raw,
                format=sc.serialization.PublicFormat.Raw
            )
        }

        block = {}
        block.update(dev_network_info)
        block.update(crypto_info)
        r_agent_sig_bytes = r_agent_material.get("agent_sig")
        logger.log("CRYPTO", f"Verifying {r_aid}'s signature.")
        try:
            pk_u.verify(
                r_agent_sig_bytes,
                str(block).encode("utf-8")
            )
        except:
            logger.error(f"ERROR: {r_aid} SIGNATURE VERIFICATION FAILED. MATERIAL INTEGRITY PERHAPS COMPROMISED. UNSAFE CONNECTION.")
            return

        # ========================================================================
        # If no signature verification fails, that means that the receiving agent's 
        # information is legitimate. The initiating agent can request a connection 
        # to the receiving agent.
        # ========================================================================
        
        # Save/Update agent material in memory now that it is verified:
        self.previously_contacted_agents[r_aid] = r_agent_material

        # Stop measuring algo overhead:
        self.monitor.stop("agent:communication_proto_init")

        # Create SSL context for the client
        context = ssl.create_default_context(ssl.Purpose.SERVER_AUTH)
        context.options |= ssl.OP_NO_TLSv1 | ssl.OP_NO_TLSv1_1 | ssl.OP_NO_TLSv1_2  # TLS 1.3 only
        # Load the self-signed certificate and private key
        context.load_cert_chain(certfile=self.workdir + "agent.crt", keyfile=self.workdir + "agent.key")
        # Load the CA certificate for verification:    
        context.load_verify_locations(saga.config.CA_CERT_PATH)


        try:
            # Create and connect the socket
            with socket.create_connection((r_ip, r_port)) as sock:
                with context.wrap_socket(sock, server_hostname=r_aid) as conn:
                    logger.log("NETWORK", f"Connected to {r_ip}:{r_port} with verified certificate.")

                    # Start measuring algo overhead:
                    self.monitor.start("agent:communication_proto_init")

                    # Prepare the request:
                    request_dict = {}
                    # Attach the agent's information card and the stamp from the Provider.
                    request_dict['crt_u'] = base64.b64encode(
                        self.crt_u.public_bytes(sc.serialization.Encoding.PEM)
                    ).decode("utf-8")
                    
                    request_dict['card'] = self.card                    
                    request_dict['stamp'] = self.stamp

                    # If there is no active token for contacting r_aid:
                    if token is None:
                        # If no token is found, the initiating agent must 
                        # receive a new one from the receiving agent.
                        logger.log("ACCESS", f"Requesting new token from {r_aid}.")
                        # Use of the receiving agent's one-time keys:
                        r_otk = r_agent_material.get("one_time_keys", None)[0]
                        r_otk_sig_bytes = r_agent_material.get("one_time_key_sigs", None)[0]
                        
                        # Verify the one-time key:
                        try:
                            pk_u.verify(
                                r_otk_sig_bytes,
                                r_otk
                            )
                        except:
                            logger.error(f"ERROR: {r_aid} ONE TIME KEY VERIFICATION FAILED. UNSAFE CONNECTION.")
                            raise Exception(f"ERROR: {r_aid} ONE TIME KEY VERIFICATION FAILED. UNSAFE CONNECTION.")

                        # Prepare JSON message
                        request_dict['otk'] = base64.b64encode(r_otk).decode("utf-8")
                    else:
                        # If a token is found, the initiating agent can send 
                        # it to the receiving agent.                        
                        request_dict['token'] = token
                    # Stop the stopwatch
                    self.monitor.stop("agent:communication_proto_init")

                    # Encode the request as JSON
                    request_json = json.dumps(request_dict).encode('utf-8')
                    # Send JSON request
                    conn.sendall(request_json)

                    # Receive response
                    response = conn.recv(MAX_BUFFER_SIZE)

                    # Restart the stopwatch:
                    self.monitor.start("agent:communication_proto_init")
                    
                    if token is None and response:
                        # If no valid token was found, the expected response is a token.
                        response_dict = json.loads(response.decode('utf-8'))
                        
                        self.monitor.start("agent:token_init")
                        # Diffie hellman calculations:
                        r_otk = sc.bytesToPublicX25519Key(r_otk)
                        DH = self.sac.exchange(r_otk)

                        shared_secrets = [DH]
                        concat_secret = b''.join(shared_secrets)

                        SDHK = sc.HKDF(
                            algorithm=sc.hashes.SHA256(),
                            length=32,  # Generate a 256-bit key
                            salt=None,  # Optional: Provide a salt for added security
                            info=b"access-control-shdk-exchange",
                        ).derive(concat_secret)

                        logger.log("ACCESS", f"Derived SDHK: {SDHK.hex()}")

                        # Receive the new token:
                        # The new token that is generated will be received as a string.
                        # This string is an encoding, i.e. an encryption of the token's
                        # metadata.
                        new_enc_token_str = response_dict.get("token", None)
                        logger.log("ACCESS", f"Received token: {new_enc_token_str}")

                        # Decrypt the token:
                        token_dict = sc.decrypt_token(new_enc_token_str, SDHK)
                        # Store the token:
                        self.store_received_token(r_aid, new_enc_token_str, token_dict)
                        self.monitor.stop("agent:token_init")
                        logger.log("OVERHEAD", f"agent:token_init: {self.monitor.elapsed('agent:token_init')}")
                        # Stop the stopwatch:
                        self.monitor.stop("agent:communication_proto_init")
                        logger.log("OVERHEAD", f"agent:communication_proto_init: {self.monitor.elapsed('agent:communication_proto_init')}")

                        # Start the conversation:
                        self.initiate_conversation(conn, new_enc_token_str, r_aid, message)
                        logger.log("OVERHEAD", f"agent:communication_conv_init: {self.monitor.elapsed('agent:communication_conv_init')}")
                    else:
                        logger.log("ACCESS", f"Valid token found. Will start conversation.")
                        # If a valid token was found, the expected response is a message.
                        if response:
                            response_dict = json.loads(response.decode('utf-8'))
                            if response_dict["token"] is not None:
                                # Stop the stopwatch:
                                self.monitor.stop("agent:communication_proto_init")
                                logger.log("OVERHEAD", f"agent:communication_proto_init: {self.monitor.elapsed('agent:communication_proto_init')}")
                                self.initiate_conversation(conn, token, r_aid, message)
                                logger.log("OVERHEAD", f"agent:communication_conv_init: {self.monitor.elapsed('agent:communication_conv_init')}")
                            else:
                                logger.error("Token rejected from receiving side.")
                                
        except ssl.SSLError as e:
            print(f"SSL Error: {e}")

        except Exception as e:
            print(f"Error: {e}")
            traceback.print_exc()

        finally:
            try:
                logger.log("NETWORK", "Attempting to close connection.")
                conn.shutdown(socket.SHUT_RDWR)
                conn.close()
                logger.log("NETWORK", "Connection succesfully closed.")
            except:
                logger.log("NETWORK", "Connection already closed by other party.")

    def handle_i_agent_connection(self, conn, fromaddr):
        """
        Handles an incoming TLS connection from an intiating agent.
        """
        try:
            logger.log("NETWORK", f"Incoming connection from {fromaddr}.")

            # Receive data
            data = conn.recv(MAX_BUFFER_SIZE)
            if data:
                    # Start the stopwatch:
                    self.monitor.start("agent:communication_proto_recv")
                    try:
                        # Decode and parse JSON data
                        received_msg = json.loads(data.decode('utf-8'))

                        # Extract i_aid from card:
                        i_card = received_msg.get("card", None)
                        #i_card = self.deserialize(i_card)
                        i_aid = i_card.get("aid", None)

                        # Check that the agent 

                        if i_aid is None:
                            logger.error("No agent ID found in the initial message from the initiating side.")
                            raise Exception("No agent ID provided.")
                        
                        if match(self.contact_rulebook, i_aid) < 0:
                            # The initiating agent is not allowed to contact the receiving agent.
                            logger.log("ACCESS", f"Access control failed: {i_aid} is not allowed to contact this agent.")
                            raise Exception(f"Access control failed: {i_aid} is not allowed to contact this agent.")
                        
                        # Fill in the agent certificate and agent IP from the connection:
                        # - this handles mismatch checks too
                        i_card['IP'] = fromaddr[0]
                        i_card['agent_cert'] = sc.der_to_pem(conn.getpeercert(binary_form=True))
                        # Convert to byte format for signature verification:
                        i_card['pac'] = base64.b64decode(i_card['pac'])
                        i_card['agent_sig'] = base64.b64decode(i_card['agent_sig'])
                
                        
                        logger.log("CRYPTO", f"Verifying {i_aid}'s stamp from the Provider.")
                        i_stamp = received_msg.get("stamp", None)
                        try:
                            self.PK_Prov.verify(
                                base64.b64decode(i_stamp),
                                str(i_card).encode("utf-8")
                            )
                        except:
                            logger.error(f"ERROR: {i_aid} STAMP VERIFICATION FAILED. UNSAFE CONNECTION.")
                            raise Exception(f"ERROR: {i_aid} STAMP VERIFICATION FAILED. UNSAFE CONNECTION.")
                        
                        # Check data integrity:
                        i_agent_material = i_card

                        # Perform verification checks:                                
                        if i_agent_material is None:
                            logger.error(f"{i_aid} not found.")
                            raise Exception(f"{i_aid} not found.")
                    
                        # Verify user certificate:
                        i_agent_user_cert_bytes = base64.b64decode(received_msg.get("crt_u", None))
                        i_agent_user_cert = sc.bytesToX509Certificate(i_agent_user_cert_bytes)

                        logger.log("CRYPTO", f"Verifying {i_aid}'s user certificate.")
                        try:
                            self.CA.verify(i_agent_user_cert)
                        except:
                            logger.error(f"ERROR: {i_aid} USER CERTIFICATE VERIFICATION FAILED. UNSAFE CONNECTION.")
                            raise Exception(f"ERROR: {i_aid} USER CERTIFICATE VERIFICATION FAILED. UNSAFE CONNECTION.")

                        # Retrieve user identity key: 
                        pk_u = i_agent_user_cert.public_key()
                    
                        # Verify the agent's identity:
                        i_agent_cert = sc.bytesToX509Certificate(sc.der_to_pem(conn.getpeercert(binary_form=True)))
                        if i_agent_cert is None:
                            logger.error("No valid certificate found.")
                            raise Exception("No valid certificate found.")
                        
                        i_agent_pk = i_agent_cert.public_key()
                        i_agent_pk_bytes = i_agent_pk.public_bytes(
                            encoding=sc.serialization.Encoding.Raw,
                            format=sc.serialization.PublicFormat.Raw
                        )
                    
                        i_device = i_agent_material.get("device")
                        # Use the connections's IP to verify the device information.
                        i_ip = fromaddr[0]
                        i_port = i_agent_material.get("port")
                        dev_network_info = {
                            "aid": i_aid, 
                            "device": i_device, 
                            "IP": i_ip, 
                            "port": i_port
                        }

                        i_agent_pac_bytes = i_agent_material.get("pac", None)
                        i_pac = sc.bytesToPublicX25519Key(i_agent_pac_bytes)
                        crypto_info = {
                            "pk_a": i_agent_pk_bytes,
                            "pac": i_agent_pac_bytes,
                            "pk_prov": self.PK_Prov.public_bytes(
                                encoding=sc.serialization.Encoding.Raw,
                                format=sc.serialization.PublicFormat.Raw
                            )
                        }


                        block = {}
                        block.update(dev_network_info)
                        block.update(crypto_info)
                        i_agent_sig_bytes = i_agent_material.get("agent_sig")
                        logger.log("CRYPTO", f"Verifying {i_aid}'s signature.")
                        try:
                            pk_u.verify(
                                i_agent_sig_bytes,
                                str(block).encode("utf-8")
                            )
                        except:
                            logger.error(f"ERROR: {i_aid} SIGNATURE VERIFICATION FAILED. MATERIAL INTEGRITY PERHAPS COMPROMISED. UNSAFE CONNECTION.")
                            raise Exception(f"ERROR: {i_aid} SIGNATURE VERIFICATION FAILED. MATERIAL INTEGRITY PERHAPS COMPROMISED. UNSAFE CONNECTION.")

                        # ========================================================================
                        # If no signature verification fails, that means that the receiving agent's 
                        # information is legitimate. The initiating agent can request a connection 
                        # to the receiving agent.
                        # ========================================================================

                        # ============================ ACCESS CONTROL ============================

                        # Check if the initiating agent has a token:
                        i_token = received_msg.get("token", None)
                        if i_token is None:
                            self.monitor.start("agent:token_recv")
                            # The initiating agent does not have a token. 
                            logger.log("ACCESS", f"No valid received token found. For {i_aid}. Generating new one.")
                            
                            # The agent must have a otk:
                            i_otk_json = received_msg.get("otk", None)
                            if i_otk_json is None:
                                logger.error("Acces control failed: no one-time key provided from initiating agent.")
                                raise Exception("Acces control failed: no one-time key provided from initiating agent.")
                            i_otk_bytes = base64.b64decode(i_otk_json)
                            
                            with self.otks_lock:
                                # Look for the otk-sotk pair in the otks struct:
                                if i_otk_bytes not in self.otks_dict.keys():
                                    logger.error("Access control failed: unknown one-time key.")
                                    raise Exception("Access control failed: unknown one-time key.")
                                sotk = self.otks_dict[i_otk_bytes]
                                # Remove the used one-time key to prevent replay attacks.
                                del self.otks_dict[i_otk_bytes]

                            # Diffie hellman calculations:
                            DH = sotk.exchange(i_pac)
                            
                            shared_secrets = [DH]
                            concat_secret = b''.join(shared_secrets)

                            SDHK = sc.HKDF(
                                algorithm=sc.hashes.SHA256(),
                                length=32,  # Generate a 256-bit key
                                salt=None,  # Optional: Provide a salt for added security
                                info=b"access-control-shdk-exchange",
                            ).derive(concat_secret)

                            logger.log("ACCESS", f"Derived SDHK: {SDHK.hex()}")
                            
                            # Generate the token:
                            enc_token_bytes = self.generate_token(i_pac, SDHK)
                            enc_token_str = base64.b64encode(enc_token_bytes).decode('utf-8') 
                            token_response = {"token": enc_token_str}
                            logger.log("ACCESS", f"Generated token: {enc_token_str}")

                            ser_token_response = json.dumps(token_response).encode('utf-8')
                            
                            # Store the token:
                            with self.active_tokens_lock:
                                self.active_tokens[enc_token_str] = sc.decrypt_token(enc_token_str, SDHK)

                            self.monitor.stop("agent:token_recv")
                            logger.log("OVERHEAD", f"agent:token_recv: {self.monitor.elapsed('agent:token_recv')}")
                            # Stop the stopwatch
                            self.monitor.stop("agent:communication_proto_recv")
                            logger.log("OVERHEAD", f"agent:communication_proto_recv: {self.monitor.elapsed('agent:communication_proto_recv')}")

                            conn.sendall(ser_token_response)

                            # Start the conversation:
                            logger.log("AGENT", f"Starting conversation with {i_aid}.")
                            self.receive_conversation(conn, enc_token_str, i_pac)
                            logger.log("OVERHEAD", f"agent:communication_conv_recv: {self.monitor.elapsed('agent:communication_conv_recv')}")
                        else:
                            # Check the token and see if it is in the active tokens:
                            if self.token_is_valid(i_token, i_pac):
                                # Stop the stopwatch
                                self.monitor.stop("agent:communication_proto_recv")
                                logger.log("OVERHEAD", f"agent:communication_proto_recv: {self.monitor.elapsed('agent:communication_proto_recv')}")

                                # If the token is valid, start the conversation:
                                logger.log("ACCESS", f"Valid token found. Will accept conversation.")
                                conn.sendall(json.dumps({"token": i_token}).encode('utf-8'))
                                self.receive_conversation(conn, i_token, i_pac)
                                logger.log("OVERHEAD", f"agent:communication_conv_recv: {self.monitor.elapsed('agent:communication_conv_recv')}")
                            else:
                                logger.error("Token is invalid. Ending connection.")

                    except json.JSONDecodeError:
                        print("Received invalid JSON format.")


                    except Exception as e:
                        print(f"Error: {e}")
                        traceback.print_exc()
        finally:
            try:
                logger.log("NETWORK", "Attempting to close connection.")
                conn.shutdown(socket.SHUT_RDWR)
                conn.close()
                logger.log("NETWORK", "Connection succesfully closed.")
            except:
                logger.log("NETWORK", "Connection already closed by other party.")

    def listen(self):
        """
        Listens for incoming TLS connections, handles Ctrl+C gracefully,
        and ensures proper socket closure on shutdown.
        """
        # Create SSL context for the server
        context = ssl.create_default_context(ssl.Purpose.CLIENT_AUTH)
        context.options |= ssl.OP_NO_TLSv1 | ssl.OP_NO_TLSv1_1 | ssl.OP_NO_TLSv1_2  # TLS 1.3 only
        context.verify_mode = ssl.CERT_REQUIRED
        context.load_verify_locations(saga.config.CA_CERT_PATH)
        # Load the self-signed certificate and private key
        context.load_cert_chain(certfile=self.workdir + "agent.crt", keyfile=self.workdir + "agent.key")

        # Create and bind the socket
        bindsocket = socket.socket(socket.AF_INET, socket.SOCK_STREAM)
        bindsocket.setsockopt(socket.SOL_SOCKET, socket.SO_REUSEADDR, 1)
        bindsocket.bind((self.IP, int(self.port)))
        bindsocket.listen(5)

        logger.log("NETWORK", f"Listening on {self.IP}:{self.port}... (Press Ctrl+C to stop)")

        try:
            while True:
                try:
                    # Incoming connection:
                    newsocket, fromaddr = bindsocket.accept()
                    # TLS takes over and tries to
                    conn = context.wrap_socket(newsocket, server_side=True)
                    logger.log("NETWORK", f"Connection from {fromaddr}")
                    # Spawn a new thread to handle the incoming connection:
                    i_agent_thread = threading.Thread(target=self.handle_i_agent_connection, args=(conn, fromaddr))
                    i_agent_thread.daemon = True  # Daemon mode: Exits when main thread ends
                    i_agent_thread.start()

                except KeyboardInterrupt:
                    print("\nReceived Ctrl+C, shutting down server gracefully...")
                    break

                except ssl.SSLError as e:
                    logger.error(f"SSL Error: {e}")
        finally:
            bindsocket.close()
            print("Server socket closed. Exiting.")<|MERGE_RESOLUTION|>--- conflicted
+++ resolved
@@ -1,12 +1,8 @@
-<<<<<<< HEAD
 """"
 
 Agent class for the SAGA system.
 
 """
-import fnmatch
-=======
->>>>>>> 400c8ffd
 import threading
 import time
 import json
