--- conflicted
+++ resolved
@@ -113,10 +113,6 @@
         # Setup the SAGA CA:
         self.CA = get_SAGA_CA()
         # Download provider certificate
-<<<<<<< HEAD
-        self.CA = get_SAGA_CA()
-=======
->>>>>>> 33586787
         provider_cert = get_provider_cert()
         # Verify the provider certificate:
         self.CA.verify(provider_cert) # if the verification fails an exception will be raised.
