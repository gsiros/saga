--- conflicted
+++ resolved
@@ -334,7 +334,6 @@
                 return False
             response = json.loads(response.decode('utf-8'))
             # Process response:
-<<<<<<< HEAD
             logger.log("AGENT", f"Received: \'{response['msg']}\'")
             if response == self.task_finished_token:
                 logger.log("AGENT", "Task deemed complete from receiving side.")
@@ -345,13 +344,6 @@
 
             # Reduce the remaining quota for the token:
             self.received_tokens[token]["communication_quota"] = max(0, self.received_tokens[token]["communication_quota"] - 1)
-=======
-            received_message = str(response.get("msg", None))
-            print(f"Received: {received_message}")
-             # TODO: Handle None (missing) msg gracefully
-            agent_instance, text = self.local_agent.run(query=received_message,
-                                                        agent_instance=agent_instance)
->>>>>>> a5e99354
             
             i += 1
         
